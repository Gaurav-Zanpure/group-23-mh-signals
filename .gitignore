--- conflicted
+++ resolved
@@ -1,7 +1,3 @@
-<<<<<<< HEAD
-*.venv
-models/__pycache__
-=======
 .venv/
 venv/
 env/
@@ -29,5 +25,4 @@
 *.h5
 *.ckpt
 
-models/__pycache__/
->>>>>>> 0d12e4d8
+models/__pycache__/